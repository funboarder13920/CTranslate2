--- conflicted
+++ resolved
@@ -37,30 +37,10 @@
     merge_batch_beam(data);
   }
 
-<<<<<<< HEAD
-  static void tile(StorageView &input, const StorageView &repeats)
-  {
-    static const ops::Tile tile_op{};
-    tile_op(input, repeats);
-  }
-
-  static void expand_to_beam_size(StorageView &input, dim_t beam_size)
-  {
-    Shape original_shape(input.shape());
-    Shape tile_shape(input.shape());
-    tile_shape.insert(std::next(tile_shape.begin()), 1);
-    input.reshape(std::move(tile_shape));
-    StorageView repeats({input.rank()}, static_cast<int32_t>(1));
-    repeats.at<int32_t>(1) = beam_size;
-    tile(input, repeats);
-    original_shape[0] *= beam_size;
-    input.reshape(std::move(original_shape));
-=======
   static void expand_to_beam_size(StorageView& input, dim_t beam_size) {
     input.expand_dims(1);
     ops::Tile(/*axis=*/1, beam_size)(input);
     merge_batch_beam(input);
->>>>>>> bd48ea6d
   }
 
   static void expand_to_beam_size(layers::DecoderState &state, dim_t beam_size)
@@ -317,7 +297,6 @@
     for (dim_t step = (start_step + prefix_ids_size); step < max_step; ++step)
     {
       // Compute log probs for the current step.
-<<<<<<< HEAD
       if (step == start_step + prefix_ids_size)
       {
 
@@ -329,7 +308,7 @@
                 ids,
                 memory_lengths,
                 state,
-                &logits, // output shape: (cur_batch_size*beam_size x 1 x vocab_size), if not expanded beam_size is 1
+                &logits, // output shape: (cur_batch_size*beam_size x vocab_size), if not expanded beam_size is 1
                 (return_attention || _coverage_penalty != 0) ? &attention_step_device : nullptr);
         expand_to_beam_size(logits, _beam_size);
         prefix_ids = nullptr;
@@ -339,23 +318,12 @@
         decoder(step,
                 topk_ids.to(device),
                 state,
-                &logits, // output shape: (cur_batch_size*beam_size x 1 x vocab_size), if not expanded beam_size is 1
+                &logits, // output shape: (cur_batch_size*beam_size x vocab_size), if not expanded beam_size is 1
                 (return_attention || _coverage_penalty != 0) ? &attention_step_device : nullptr);
       }
-      if (bias_towards_prefix)
-      {
-        if (!biased_decoder)
-        {
-=======
-      decoder(step,
-              topk_ids.to(device),
-              state,
-              &logits,  // output shape: (cur_batch_size*beam_size x vocab_size), if not expanded beam_size is 1
-              (return_attention || _coverage_penalty != 0) ? &attention_step_device : nullptr);
-
       if (bias_towards_prefix) {
         if (!biased_decoder) {
->>>>>>> bd48ea6d
+
           biased_decoder = std::make_unique<BiasedDecoder>();
         }
         biased_decoder->decode(_prefix_bias_beta,
